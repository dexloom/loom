--- conflicted
+++ resolved
@@ -2,7 +2,7 @@
 use alloy_network::primitives::{BlockTransactions, BlockTransactionsKind};
 use alloy_primitives::map::HashMap;
 use alloy_primitives::{Address, U256};
-use alloy_rpc_types::{Block, TransactionInfo};
+use alloy_rpc_types::Block;
 use futures::TryStreamExt;
 use loom_core_actors::Broadcaster;
 use loom_core_blockchain::Blockchain;
@@ -18,7 +18,6 @@
 use reth_primitives::EthPrimitives;
 use reth_provider::Chain;
 use reth_rpc::eth::EthTxBuilder;
-use reth_rpc_types_compat::TransactionCompat;
 use reth_transaction_pool::{EthPooledTransaction, TransactionPool};
 use revm::db::states::StorageSlot;
 use revm::db::{BundleAccount, StorageWithOriginalValues};
@@ -60,16 +59,7 @@
         // Block with tx
         if config.block_with_tx {
             info!(block_number=?block_hash_num.number, block_hash=?block_hash_num.hash, "Processing block");
-<<<<<<< HEAD
-            match reth_rpc_types_compat::block::from_block(
-                sealed_block.clone().unseal(),
-                BlockTransactionsKind::Full,
-                Some(sealed_block.hash()),
-                &eth_builder,
-            ) {
-=======
             match reth_rpc_types_compat::block::from_block(sealed_block.clone(), BlockTransactionsKind::Full, &eth_builder) {
->>>>>>> b8b67792
                 Ok(block) => {
                     let block: Block = Block {
                         transactions: BlockTransactions::Full(block.transactions.into_transactions().collect()),
