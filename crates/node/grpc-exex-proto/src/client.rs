use alloy_consensus::BlockHeader;
use alloy_primitives::{map::HashMap, Address, U256};
use alloy_rpc_types::{
    Block, {BlockTransactions, BlockTransactionsKind},
};
use alloy_rpc_types_trace::geth::AccountState;
use async_stream::stream;
use eyre::{eyre, Result};
use reth::primitives::{RecoveredBlock, SealedHeader, TransactionSigned};
use reth::revm::db::states::StorageSlot;
use reth::revm::db::{BundleAccount, StorageWithOriginalValues};
use reth::rpc::eth::EthTxBuilder;
use reth_exex::ExExNotification;
<<<<<<< HEAD
use reth_primitives::SealedBlockWithSenders;
=======
>>>>>>> b8b67792
use reth_rpc_types_compat::TransactionCompat;
use reth_tracing::tracing::error;
use std::collections::BTreeMap;
use tokio_stream::Stream;
use tonic::transport::Channel;

use crate::helpers::append_all_matching_block_logs_sealed;
use crate::proto::remote_ex_ex_client::RemoteExExClient;
use crate::proto::SubscribeRequest;
use reth_primitives::transaction::SignedTransactionIntoRecoveredExt;

#[derive(Debug, Clone)]
pub struct ExExClient {
    client: RemoteExExClient<Channel>,
}

impl ExExClient {
    pub async fn connect(url: String) -> eyre::Result<ExExClient> {
        let client = RemoteExExClient::connect(url).await?.max_encoding_message_size(usize::MAX).max_decoding_message_size(usize::MAX);

        Ok(ExExClient { client })
    }

    pub async fn subscribe_mempool_tx(&self) -> Result<impl Stream<Item = alloy_rpc_types::eth::Transaction> + '_> {
        let stream = self.client.clone().subscribe_mempool_tx(SubscribeRequest {}).await;
        let mut stream = match stream {
            Ok(stream) => stream.into_inner(),
            Err(e) => {
                error!(error=?e, "subscribe header");
                return Err(eyre!("ERROR"));
            }
        };

        let eth_builder = EthTxBuilder::default();

        Ok(stream! {
            loop {
                match stream.message().await {
                    Ok(Some(transaction_proto)) => {
                        if let Ok(transaction_signed) = TransactionSigned::try_from(&transaction_proto){
<<<<<<< HEAD
                            if let Some(transaction) = transaction_signed.into_ecrecovered() {
=======
                            if let Ok(transaction) = transaction_signed.try_into_recovered() {
>>>>>>> b8b67792
                                if let Ok(tx) = eth_builder.fill_pending(transaction) {
                                        yield tx;
                                }
                            }
                        }
                    }
                    Ok(None) => break, // Stream has ended
                    Err(err) => {
                        eprintln!("Error receiving mempooltx.message: {:?}", err);
                        break;
                    }
                }
            }
        })
    }

    pub async fn subscribe_header(&self) -> Result<impl Stream<Item = alloy_rpc_types::Header> + '_> {
        let stream = self.client.clone().subscribe_header(SubscribeRequest {}).await;

        let mut stream = match stream {
            Ok(stream) => stream.into_inner(),
            Err(e) => {
                error!(error=?e, "subscribe header");
                return Err(eyre!("ERROR"));
            }
        };
        Ok(stream! {
            loop {
                match stream.message().await {
                    Ok(Some(sealed_header)) => {
                        let Ok(sealed_header) = TryInto::<SealedHeader>::try_into(sealed_header) else {continue};
                        let header = alloy_rpc_types::Header {
                            hash: sealed_header.hash(),
                            total_difficulty: Some(sealed_header.header().difficulty) ,
                            size: Some(U256::from(sealed_header.header().size())),
                            inner : sealed_header.header().clone()};
                        yield header

                    },
                    Ok(None) => {
                        break;

                    } // Stream has ended
                    Err(err) => {
                        eprintln!("Error receiving header.message: {:?}", err);
                        break;
                    }
                }
            }
        })
    }

    pub async fn subscribe_block(&self) -> Result<impl Stream<Item = alloy_rpc_types::Block>> {
        let stream = self.client.clone().subscribe_block(SubscribeRequest {}).await;

        let mut stream = match stream {
            Ok(stream) => stream.into_inner(),
            Err(e) => {
                error!(error=?e, "subscribe header");
                return Err(eyre!("ERROR"));
            }
        };

        let eth_builder = EthTxBuilder::default();

        Ok(stream! {
            loop {
                match stream.message().await {
                    Ok(Some(block_msg)) => {
<<<<<<< HEAD
                        if let Ok(sealed_block)  = SealedBlockWithSenders::try_from(&block_msg) {
                            let hash = sealed_block.hash();

                            if let Ok(block) = reth_rpc_types_compat::block::from_block(
                                sealed_block.unseal(),
=======
                        if let Ok(sealed_block)  = RecoveredBlock::try_from(&block_msg) {

                            if let Ok(block) = reth_rpc_types_compat::block::from_block(
                                sealed_block,
>>>>>>> b8b67792
                                BlockTransactionsKind::Full,
                                &eth_builder)
                            {

                                let txes = block.transactions.into_transactions().collect();

                                let block_eth : Block = Block {
                                    header: block.header,
                                    uncles: block.uncles,
                                    transactions: BlockTransactions::Full(txes),
                                    withdrawals: block.withdrawals
                                };


                                yield block_eth
                            }
                        }
                    },
                    Ok(None) => break, // Stream has ended
                    Err(err) => {
                        eprintln!("Error receiving block.message: {:?}", err);
                        break;
                    }
                }
            }
        })
    }
    pub async fn subscribe_logs(&self) -> Result<impl Stream<Item = (alloy_rpc_types::Header, Vec<alloy_rpc_types::Log>)>> {
        let stream = self.client.clone().subscribe_receipts(SubscribeRequest {}).await;

        let mut stream = match stream {
            Ok(stream) => stream.into_inner(),
            Err(e) => {
                error!(error=?e, "subscribe receipts");
                return Err(eyre!("ERROR"));
            }
        };
        Ok(stream! {
            loop {
                match stream.message().await {
                    Ok(Some(notification)) => {
                        if let Some(receipts) = notification.receipts {
                            if let Some(block) = notification.block {
                                let Some(sealed_header) = block.header.clone() else {continue};
                                let Ok(sealed_header) = TryInto::<SealedHeader>::try_into(sealed_header) else {continue};


                                if let Ok( logvec) = append_all_matching_block_logs_sealed(
                                    receipts,
                                    false,
                                    block,
                                ){
                                    let header = alloy_rpc_types::Header {
                                        hash : sealed_header.hash(),
                                        inner: sealed_header.header().clone(),
                                        total_difficulty:Some(sealed_header.difficulty),
                                        size: Some(U256::from(sealed_header.size())),
                                        };
                                    yield (header, logvec);
                                }


                            }
                        }

                    },
                    Ok(None) => break, // Stream has ended
                    Err(err) => {
                        eprintln!("Error receiving logs.message: {:?}", err);
                        break;
                    }
                }
            }
        })
    }

    pub async fn subscribe_stata_update(&self) -> Result<impl Stream<Item = (alloy_rpc_types::Header, BTreeMap<Address, AccountState>)>> {
        let stream = self.client.clone().subscribe_state_update(SubscribeRequest {}).await;

        let mut stream = match stream {
            Ok(stream) => stream.into_inner(),
            Err(e) => {
                error!(error=?e, "subscribe receipts");
                return Err(eyre!("ERROR"));
            }
        };
        Ok(stream! {
            loop {
                match stream.message().await {
                    Ok(Some(state_update)) => {
                        if let Some(sealed_header) = state_update.sealed_header {
                            if let Ok(sealed_header) = TryInto::<SealedHeader>::try_into(sealed_header) {
                                if let Some(bundle_proto) = state_update.bundle {
                                    if let Ok(bundle_state) = reth::revm::db::BundleState::try_from(&bundle_proto){
                                        let mut state_update : BTreeMap<Address, AccountState> = BTreeMap::new();

                                        let state_ref: &HashMap<Address, BundleAccount> = &bundle_state.state;

                                        for (address, accounts) in state_ref.iter() {
                                            let account_state = state_update.entry(*address).or_default();
                                            if let Some(account_info) = accounts.info.clone() {
                                                account_state.code = account_info.code.map(|c| c.bytecode().clone());
                                                account_state.balance = Some(account_info.balance);
                                                account_state.nonce = Some(account_info.nonce);
                                            }

                                            let storage: &StorageWithOriginalValues = &accounts.storage;

                                            for (key, storage_slot) in storage.iter() {
                                                let (key, storage_slot): (&U256, &StorageSlot) = (key, storage_slot);
                                                account_state
                                                    .storage
                                                    .insert((*key).into(), storage_slot.present_value.into());
                                            }
                                        }
                                        let header = alloy_rpc_types::Header {
                                            hash: sealed_header.hash(),
                                            total_difficulty: Some(sealed_header.difficulty()),
                                            size: Some(U256::from(sealed_header.size())),
                                            inner : sealed_header.header().clone()
                                        };

                                        yield (header, state_update);
                                    }
                                }
                            }
                        }
                    },
                    Ok(None) => break, // Stream has ended
                    Err(err) => {
                        eprintln!("Error receiving state_update.message: {:?}", err);
                        break;
                    }
                }
            }
        })
    }

    pub async fn subscribe_exex(&self) -> Result<impl Stream<Item = ExExNotification> + '_> {
        let stream = self.client.clone().subscribe_ex_ex(SubscribeRequest {}).await;

        let mut stream = match stream {
            Ok(stream) => stream.into_inner(),
            Err(e) => {
                error!(error=?e, "subscribe exex");
                return Err(eyre!("ERROR"));
            }
        };

        Ok(stream! {


            loop {
                match stream.message().await {
                    Ok(Some(notification)) => {
                            match ExExNotification::try_from(&notification) {
                                Ok(notification) => yield notification,
                                Err(err) => eprintln!("Error converting notification: {:?}", err),
                            }
                        },
                    Ok(None) => break, // Stream has ended
                    Err(err) => {
                        eprintln!("Error receiving exex.message: {:?}", err);
                        break;
                    }
                }
            }
        })
    }
}<|MERGE_RESOLUTION|>--- conflicted
+++ resolved
@@ -11,10 +11,6 @@
 use reth::revm::db::{BundleAccount, StorageWithOriginalValues};
 use reth::rpc::eth::EthTxBuilder;
 use reth_exex::ExExNotification;
-<<<<<<< HEAD
-use reth_primitives::SealedBlockWithSenders;
-=======
->>>>>>> b8b67792
 use reth_rpc_types_compat::TransactionCompat;
 use reth_tracing::tracing::error;
 use std::collections::BTreeMap;
@@ -55,11 +51,7 @@
                 match stream.message().await {
                     Ok(Some(transaction_proto)) => {
                         if let Ok(transaction_signed) = TransactionSigned::try_from(&transaction_proto){
-<<<<<<< HEAD
-                            if let Some(transaction) = transaction_signed.into_ecrecovered() {
-=======
                             if let Ok(transaction) = transaction_signed.try_into_recovered() {
->>>>>>> b8b67792
                                 if let Ok(tx) = eth_builder.fill_pending(transaction) {
                                         yield tx;
                                 }
@@ -129,18 +121,10 @@
             loop {
                 match stream.message().await {
                     Ok(Some(block_msg)) => {
-<<<<<<< HEAD
-                        if let Ok(sealed_block)  = SealedBlockWithSenders::try_from(&block_msg) {
-                            let hash = sealed_block.hash();
-
-                            if let Ok(block) = reth_rpc_types_compat::block::from_block(
-                                sealed_block.unseal(),
-=======
                         if let Ok(sealed_block)  = RecoveredBlock::try_from(&block_msg) {
 
                             if let Ok(block) = reth_rpc_types_compat::block::from_block(
                                 sealed_block,
->>>>>>> b8b67792
                                 BlockTransactionsKind::Full,
                                 &eth_builder)
                             {
