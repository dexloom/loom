use std::sync::Arc;

use alloy_eips::BlockNumHash;
use alloy_primitives::{map::HashMap, Address, U256};
use alloy_rpc_types::{Block, BlockTransactionsKind, Header, Transaction};
use chrono::Utc;
use futures::{pin_mut, StreamExt};
use reth_exex::ExExNotification;
use reth_provider::Chain;
use reth_rpc::eth::EthTxBuilder;
use revm::db::states::StorageSlot;
use revm::db::{BundleAccount, StorageWithOriginalValues};
use tokio::select;
use tracing::{error, info};

use loom_core_actors::{Broadcaster, WorkerResult};
use loom_evm_utils::reth_types::append_all_matching_block_logs_sealed;
use loom_node_grpc_exex_proto::ExExClient;
use loom_types_blockchain::{GethStateUpdate, MempoolTx};
use loom_types_events::{
    BlockHeader, BlockLogs, BlockStateUpdate, BlockUpdate, Message, MessageBlock, MessageBlockHeader, MessageBlockLogs,
    MessageBlockStateUpdate, MessageMempoolDataUpdate, NodeMempoolDataUpdate,
};

#[allow(dead_code)]
async fn process_chain_task(
    chain: Arc<Chain>,
    block_header_channel: Broadcaster<Header>,
    block_with_tx_channel: Broadcaster<Block<Transaction>>,
    logs_channel: Broadcaster<BlockLogs>,
    state_update_channel: Broadcaster<BlockStateUpdate>,
) -> eyre::Result<()> {
    for sealed_header in chain.headers() {
        //let Ok(sealed_header) = TryInto::<reth::primitives::SealedHeader>::try_into(sealed_header.header().clone()) else { continue };
        //let Ok(sealed_header) = TryInto::<Sealed>

        let header = sealed_header.header().clone();

        let header = alloy_rpc_types::Header {
            hash: sealed_header.hash(),
            total_difficulty: Some(sealed_header.difficulty),
            size: Some(U256::from(sealed_header.size())),
            inner: header,
        };

        if let Err(e) = block_header_channel.send(header).await {
            error!("block_header_channel.send error: {}", e)
        }
    }

    let eth_tx_builder = EthTxBuilder::default();

    for (sealed_block, receipts) in chain.blocks_and_receipts() {
        let number = sealed_block.number;
        let hash = sealed_block.hash();

        let block_hash_num = BlockNumHash { number, hash };
        let block_consensus_header = sealed_block.header().clone();

        info!("Processing block block_number={} block_hash={}", block_hash_num.number, block_hash_num.hash);
<<<<<<< HEAD
        match reth_rpc_types_compat::block::from_block(
            sealed_block.clone().unseal(),
            BlockTransactionsKind::Full,
            Some(sealed_block.hash()),
            &eth_tx_builder,
        ) {
=======
        match reth_rpc_types_compat::block::from_block(sealed_block.clone(), BlockTransactionsKind::Full, &eth_tx_builder) {
>>>>>>> b8b67792
            Ok(block) => {
                if let Err(e) = block_with_tx_channel.send(block).await {
                    error!("block_with_tx_channel.send error : {}", e)
                }
            }
            Err(e) => {
                error!("from_block error : {}", e)
            }
        }

        let mut logs: Vec<alloy_rpc_types::Log> = Vec::new();

        let receipts = receipts.clone();

        append_all_matching_block_logs_sealed(&mut logs, block_hash_num, receipts, false, sealed_block)?;

        let block_header = Header {
            hash: block_consensus_header.hash_slow(),
            total_difficulty: Some(block_consensus_header.difficulty),
            size: Some(U256::from(block_consensus_header.size())),
            inner: block_consensus_header.clone(),
        };

        let log_update = BlockLogs { block_header: block_header.clone(), logs };

        if let Err(e) = logs_channel.send(log_update).await {
            error!("logs_channel.send error : {}", e)
        }

        if let Some(execution_outcome) = chain.execution_outcome_at_block(block_hash_num.number) {
            let mut state_update = GethStateUpdate::new();

            let state_ref: &HashMap<Address, BundleAccount> = execution_outcome.bundle.state();

            for (address, accounts) in state_ref.iter() {
                let account_state = state_update.entry(*address).or_default();
                if let Some(account_info) = accounts.info.clone() {
                    account_state.code = account_info.code.map(|c| c.bytecode().clone());
                    account_state.balance = Some(account_info.balance);
                    account_state.nonce = Some(account_info.nonce);
                }

                let storage: &StorageWithOriginalValues = &accounts.storage;

                for (key, storage_slot) in storage.iter() {
                    let (key, storage_slot): (&U256, &StorageSlot) = (key, storage_slot);
                    account_state.storage.insert((*key).into(), storage_slot.present_value.into());
                }
            }

            let block_state_update = BlockStateUpdate { block_header, state_update: vec![state_update] };

            if let Err(e) = state_update_channel.send(block_state_update).await {
                error!("state_update_channel.send error : {}", e)
            }
        }
    }

    Ok(())
}

#[allow(dead_code)]
fn get_current_chain(notification: ExExNotification) -> Option<Arc<Chain>> {
    match notification {
        ExExNotification::ChainCommitted { new } => {
            info!("Received commit commited_hash={:?}", new.range());
            Some(new)
        }
        ExExNotification::ChainReorged { old, new } => {
            info!("Received reorg from_chain={:?} to_chain={:?}", old.range(), new.range());
            Some(new)
        }
        ExExNotification::ChainReverted { old } => {
            info!("Received revert reverted_chain={:?}", old.range());
            None
        }
    }
}

pub async fn node_exex_grpc_worker(
    url: Option<String>,
    block_header_channel: Broadcaster<MessageBlockHeader>,
    block_with_tx_channel: Broadcaster<MessageBlock>,
    logs_channel: Broadcaster<MessageBlockLogs>,
    state_update_channel: Broadcaster<MessageBlockStateUpdate>,
    mempool_channel: Broadcaster<MessageMempoolDataUpdate>,
) -> WorkerResult {
    let client = ExExClient::connect(url.unwrap_or("http://[::1]:10000".to_string())).await?;

    let stream_header = client.subscribe_header().await?;
    pin_mut!(stream_header);

    let stream_block = client.subscribe_block().await?;
    pin_mut!(stream_block);

    let stream_logs = client.subscribe_logs().await?;
    pin_mut!(stream_logs);

    let stream_state = client.subscribe_stata_update().await?;
    pin_mut!(stream_state);

    let stream_tx = client.subscribe_mempool_tx().await?;
    pin_mut!(stream_tx);

    loop {
        select! {

            header = stream_header.next() => {
                if let Some(header) = header {
                    if let Err(e) = block_header_channel.send(
                        MessageBlockHeader::new_with_time(BlockHeader::new( header))).await
                    {
                        error!("block_header_channel.send error : {}", e)
                    }
                }
            }

            block = stream_block.next() => {
                if let Some(block) = block {
                    if let Err(e) = block_with_tx_channel.send(
                        Message::new_with_time( BlockUpdate{block})
                    ).await {
                        error!("block_with_tx_channel.send error : {}", e)
                    }
                }
            }

            logs = stream_logs.next() => {
                if let Some((block_header, logs)) = logs {
                    let block_logs = BlockLogs {block_header, logs};
                    if let Err(e) = logs_channel.send(
                        Message::new_with_time(block_logs)
                    ).await {
                        error!("block_with_tx_channel.send error : {}", e)
                    }
                }
            }

            state_update = stream_state.next() => {
                if let Some((block_header, state_update)) = state_update {
                    let block_state_update = BlockStateUpdate{
                        block_header,
                        state_update : vec![state_update],
                    };
                    if let Err(e) = state_update_channel.send(
                        Message::new_with_time(block_state_update)
                    ).await {
                        error!("block_with_tx_channel.send error : {}", e)
                    }
                }
            }
            pending_tx = stream_tx.next() => {
                if let Some(tx) = pending_tx {
                    let tx_hash = *tx.inner.tx_hash();

                    let mempool_tx = MempoolTx{
                        source: "exex".to_string(),
                        tx_hash,
                        time: Utc::now(),
                        tx: Some(tx),
                        logs: None,
                        mined: None,
                        failed: None,
                        state_update: None,
                        pre_state: None,
                    };
                    let data_update = NodeMempoolDataUpdate{ tx_hash, mempool_tx};

                    if let Err(e) = mempool_channel.send(Message::new_with_source(data_update, "exex".to_string())).await {
                        error!("mempool_channel.send error : {}", e)
                    }

                }
            }
        }
    }
}<|MERGE_RESOLUTION|>--- conflicted
+++ resolved
@@ -58,16 +58,7 @@
         let block_consensus_header = sealed_block.header().clone();
 
         info!("Processing block block_number={} block_hash={}", block_hash_num.number, block_hash_num.hash);
-<<<<<<< HEAD
-        match reth_rpc_types_compat::block::from_block(
-            sealed_block.clone().unseal(),
-            BlockTransactionsKind::Full,
-            Some(sealed_block.hash()),
-            &eth_tx_builder,
-        ) {
-=======
         match reth_rpc_types_compat::block::from_block(sealed_block.clone(), BlockTransactionsKind::Full, &eth_tx_builder) {
->>>>>>> b8b67792
             Ok(block) => {
                 if let Err(e) = block_with_tx_channel.send(block).await {
                     error!("block_with_tx_channel.send error : {}", e)
