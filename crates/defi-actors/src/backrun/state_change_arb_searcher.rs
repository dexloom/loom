--- conflicted
+++ resolved
@@ -10,16 +10,14 @@
 use tokio::sync::broadcast::error::RecvError;
 #[cfg(not(debug_assertions))]
 use tracing::warn;
-<<<<<<< HEAD
 use tracing::{debug, error, info, trace};
+#[cfg(not(debug_assertions))]
+use tracing::warn;
+use tracing::{debug, error, info};
 
 use crate::backrun::SwapCalculator;
-=======
-use tracing::{debug, error, info};
-
 use alloy_primitives::utils::parse_units;
 use tracing::log::trace;
->>>>>>> fcf9c914
 use defi_blockchain::Blockchain;
 use defi_entities::{Market, PoolWrapper, Swap, SwapLine, SwapPath};
 use defi_events::{BestTxCompose, HealthEvent, Message, MessageHealthEvent, MessageTxCompose, StateUpdateEvent, TxCompose, TxComposeData};
@@ -97,11 +95,7 @@
                                 warn!("Took longer than expected {} {}", took_time, mut_item.clone())
                             }
                         }
-<<<<<<< HEAD
                         trace!("Calc result received: {}", mut_item);
-=======
-                        debug!("Calc result received: {}", mut_item);
->>>>>>> fcf9c914
 
                         if let Ok(profit) = mut_item.profit() {
                             if profit.is_positive() && mut_item.abs_profit_eth() > U256::from(state_update_event.next_base_fee * 200_000) {
@@ -226,8 +220,6 @@
     }
 }
 
-<<<<<<< HEAD
-=======
 lazy_static! {
     static ref START_OPTIMIZE_INPUT: U256 = parse_units("0.01", "ether").unwrap().get_absolute();
 }
@@ -250,7 +242,6 @@
     }
 }
 
->>>>>>> fcf9c914
 #[derive(Accessor, Consumer, Producer)]
 pub struct StateChangeArbSearcherActor {
     smart: bool,
