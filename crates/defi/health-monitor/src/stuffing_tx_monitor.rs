--- conflicted
+++ resolved
@@ -3,7 +3,6 @@
 use alloy_primitives::{Address, TxHash, U256};
 use alloy_provider::Provider;
 use eyre::{eyre, Result};
-use influxdb::{Timestamp, WriteQuery};
 use std::collections::HashMap;
 use std::sync::Arc;
 use tokio::sync::broadcast::error::RecvError;
@@ -29,15 +28,7 @@
     swap: Swap,
 }
 
-<<<<<<< HEAD
-async fn calc_coinbase_diff<P: Provider<T, Ethereum> + 'static, T: Transport + Clone>(
-    client: P,
-    tx_hash: TxHash,
-    coinbase: Address,
-) -> Result<U256> {
-=======
 async fn calc_coinbase_diff<P: Provider<Ethereum> + 'static>(client: P, tx_hash: TxHash, coinbase: Address) -> Result<U256> {
->>>>>>> b8b67792
     let (pre, post) = debug_trace_transaction(client, tx_hash, true).await?;
 
     let coinbase_pre = pre.get(&coinbase).ok_or(eyre!("COINBASE_NOT_FOUND_IN_PRE"))?;
@@ -170,11 +161,7 @@
 }
 
 #[derive(Accessor, Consumer, Producer)]
-<<<<<<< HEAD
-pub struct StuffingTxMonitorActor<P, T> {
-=======
 pub struct StuffingTxMonitorActor<P> {
->>>>>>> b8b67792
     client: P,
     #[accessor]
     latest_block: Option<SharedState<LatestBlock>>,
@@ -184,11 +171,6 @@
     market_events_rx: Option<Broadcaster<MarketEvents>>,
     #[producer]
     influxdb_write_channel_tx: Option<Broadcaster<WriteQuery>>,
-<<<<<<< HEAD
-
-    _t: PhantomData<T>,
-=======
->>>>>>> b8b67792
 }
 
 impl<P: Provider<Ethereum> + Send + Sync + Clone + 'static> StuffingTxMonitorActor<P> {
@@ -199,10 +181,6 @@
             tx_compose_channel_rx: None,
             market_events_rx: None,
             influxdb_write_channel_tx: None,
-<<<<<<< HEAD
-            _t: PhantomData,
-=======
->>>>>>> b8b67792
         }
     }
 
