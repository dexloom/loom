[package]
name = "loom-revm-db"
version.workspace = true
edition.workspace = true
rust-version.workspace = true
license.workspace = true
homepage.workspace = true
repository.workspace = true

[dependencies]
alloy.workspace = true
<<<<<<< HEAD

eyre.workspace = true
tokio.workspace = true
serde = { workspace = true, optional = true}
serde_json = { workspace = true, optional = true}
=======
rand.workspace = true
revm.workspace = true
serde = { workspace = true, optional = true }
serde_json = { workspace = true, optional = true }
tracing.workspace = true
>>>>>>> 41e1ac85

[features]
serde = ["dep:serde"]
serde-json = ["dep:serde_json"]


[dev-dependencies]
url.workspace = true
chrono.workspace = true
criterion.workspace = true
tracing.workspace = true
tracing-subscriber = { workspace = true, features = ["env-filter"]}
env_logger.workspace = true

[[bench]]
harness = false
name = "benchmark"<|MERGE_RESOLUTION|>--- conflicted
+++ resolved
@@ -9,19 +9,11 @@
 
 [dependencies]
 alloy.workspace = true
-<<<<<<< HEAD
-
-eyre.workspace = true
-tokio.workspace = true
-serde = { workspace = true, optional = true}
-serde_json = { workspace = true, optional = true}
-=======
 rand.workspace = true
 revm.workspace = true
 serde = { workspace = true, optional = true }
 serde_json = { workspace = true, optional = true }
 tracing.workspace = true
->>>>>>> 41e1ac85
 
 [features]
 serde = ["dep:serde"]
