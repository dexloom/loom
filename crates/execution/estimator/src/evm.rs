--- conflicted
+++ resolved
@@ -280,10 +280,6 @@
     compose_channel_tx: Option<Broadcaster<MessageSwapCompose<DB>>>,
     #[producer]
     influxdb_write_channel_tx: Option<Broadcaster<WriteQuery>>,
-<<<<<<< HEAD
-    _t: PhantomData<T>,
-=======
->>>>>>> b8b67792
     _n: PhantomData<N>,
 }
 
@@ -301,28 +297,12 @@
             compose_channel_tx: None,
             compose_channel_rx: None,
             influxdb_write_channel_tx: None,
-<<<<<<< HEAD
-            _t: PhantomData::<T>,
-=======
->>>>>>> b8b67792
             _n: PhantomData::<N>,
         }
     }
 
     pub fn new_with_provider(encoder: E, client: Option<P>) -> Self {
-<<<<<<< HEAD
-        Self {
-            encoder,
-            client,
-            compose_channel_tx: None,
-            compose_channel_rx: None,
-            influxdb_write_channel_tx: None,
-            _t: PhantomData::<T>,
-            _n: PhantomData::<N>,
-        }
-=======
         Self { encoder, client, compose_channel_tx: None, compose_channel_rx: None, influxdb_write_channel_tx: None, _n: PhantomData::<N> }
->>>>>>> b8b67792
     }
 
     pub fn on_bc(self, bc: &Blockchain, strategy: &Strategy<DB>) -> Self {
