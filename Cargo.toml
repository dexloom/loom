# See more keys and their definitions at https://doc.rust-lang.org/cargo/reference/manifest.html

[workspace]
members = [
<<<<<<< HEAD
    "bin/loom", "bin/keys", "bin/loom_anvil", "bin/gasbench", "bin/nodebench",
    "crates/defi-abi", "crates/defi-actors", "crates/defi-entities", "crates/defi-events", "crates/defi-pools", "crates/multicaller", "crates/topology", "crates/types", "crates/utils", "crates/flashbots", "crates/debug-provider", "bin/gasbench", "bin/nodebench", "crates/loom-revm"]
default-members = ["bin/loom", "bin/keys", "bin/loom_anvil", "bin/gasbench", "bin/nodebench"]
=======
    "bin/loom", "bin/keys", "bin/loom_anvil", "bin/gasbench", "bin/nodebench", "bin/replayer",
    "crates/defi-abi", "crates/defi-actors", "crates/defi-entities", "crates/defi-events", "crates/defi-pools",
    "crates/multicaller", "crates/topology", "crates/types", "crates/utils", "crates/flashbots", "crates/debug-provider", "crates/defi-blockchain"]
default-members = ["bin/loom", "bin/keys", "bin/loom_anvil", "bin/gasbench", "bin/nodebench", "bin/replayer"]
>>>>>>> 21b26d94
resolver = "2"

[workspace.package]
version = "0.0.1"
edition = "2021"
rust-version = "1.79"
license = "MIT OR Apache-2.0"
homepage = ""
repository = ""
exclude = [".github/"]

[workspace.dependencies]
loom-actors = { path = "crates/actors" }
loom-actors-macros = { path = "crates/actors-macros" }
loom-utils = { path = "crates/utils" }
loom-multicaller = { path = "crates/multicaller" }
loom-topology = { path = "crates/topology" }
defi-types = { path = "crates/types" }
defi-actors = { path = "crates/defi-actors" }
defi-entities = { path = "crates/defi-entities" }
defi-pools = { path = "crates/defi-pools" }
defi-abi = { path = "crates/defi-abi" }
defi-events = { path = "crates/defi-events" }
defi-blockchain = { path = "crates/defi-blockchain" }
flashbots = { path = "crates/flashbots" }
debug-provider = { path = "crates/debug-provider" }



tokio = { version = "1.37.0", features = ["full"] }
eyre = "0.6.12"
env_logger = "0.11.1"
log = "0.4.19"
chrono = "0.4.26"
rayon = "1.8.1"
serde = "1.0.203"
serde_json = "1.0.119"
lazy_static = "1.4.0"
futures = "0.3.30"
rand = "0.8.5"
num_cpus = "1.16.0"
async-trait = "0.1.80"
hex = "0.4.3"
sha2 = "0.10.7"
aes = "0.8.3"
toml = "^0.8.12"
url = "2.4.1"
reqwest = { version = "0.12.4", features = ["trust-dns", "json"] }
clap = { version = "4.5.4", features = ["derive"] }
strum = { version = "0.26.2" }
strum_macros = { version = "0.26.2" }
k256 = "0.13.3"
thiserror = "^1.0.61"
colored = "2.0.4"


alloy-serde = "0.1.3"

<<<<<<< HEAD
#alloy = { git = "https://github.com/alloy-rs/alloy.git", package = "alloy", rev = "61921bc", default-features = false, features = ["pubsub",
#    "sol-types", "dyn-abi", "json-abi", "contract", "providers", "provider-ws", "provider-ipc", "provider-http", "consensus", "genesis", "reqwest", "hyper", "serde",
#    "signers", "signer-local", "transports", "transport-http", "transport-ipc", "transport-ws",
#    "network", "node-bindings", "rpc-client", "json-rpc", "rpc-types", "rpc-types-trace", "rpc-types-admin", "rpc-types-txpool", "rpc-types-anvil", "rpc-types-json"] }

alloy = { git = "https://github.com/alloy-rs/alloy.git", package = "alloy", rev = "61921bc", features = ["full", "rand"] }
=======
alloy = { version = "0.1.3", features = ["full", "serde", "consensus", "node-bindings", "rpc-types-anvil", "rpc-types-trace", "json-rpc", "rpc-types-json"] }
>>>>>>> 21b26d94

revm = { version = "10.0.0", features = [
    "std",
    "secp256k1",
    "blst",
], default-features = false }
<<<<<<< HEAD
revm-primitives = { version = "4.0.0", features = ["std", "rand"], default-features = false }
revm-inspectors = { git = "https://github.com/paradigmxyz/evm-inspectors", rev = "4fe17f0" }
=======
revm-primitives = { version = "5.0.0", features = ["std", ], default-features = false }
revm-inspectors = { git = "https://github.com/paradigmxyz/evm-inspectors", rev = "bc01e05" }
>>>>>>> 21b26d94


alloy-core = "0.7.6"
alloy-chains = "0.1.15"
<<<<<<< HEAD
alloy-primitives = { version = "0.7.6", features = ["std", "rand"] }
=======
alloy-primitives = { version = "0.7.6", features = ["rand"] }
>>>>>>> 21b26d94
alloy-dyn-abi = { version = "0.7.6", features = ["json"] }
alloy-sol-types = { version = "0.7.6", features = ["json"] }
alloy-sol-macro = { version = "0.7.6", features = ["json"] }

alloy-rlp = "0.3.7"
alloy-trie = "0.4.1"

alloy-contract = "0.1.3"
alloy-consensus = "0.1.3"
alloy-eips = "0.1.3"

alloy-provider = { version = "0.1.3", features = ["reqwest", "pubsub", "ws", "ipc", "debug-api", "anvil-node", "anvil-api"] }
alloy-json-rpc = "0.1.3"
alloy-network = "0.1.3"
alloy-node-bindings = "0.1.3"
alloy-rpc-client = { version = "0.1.3", features = ["pubsub", "ipc", "ws", "reqwest"] }
alloy-rpc-types = "0.1.3"
alloy-rpc-types-eth = "0.1.3"
alloy-rpc-types-anvil = "0.1.3"
alloy-rpc-types-beacon = "0.1.3"
alloy-rpc-types-trace = "0.1.3"
alloy-rpc-types-engine = "0.1.3"
alloy-transport = "0.1.3"
alloy-transport-ipc = "0.1.3"
alloy-transport-ws = "0.1.3"
alloy-transport-http = "0.1.3"
alloy-pubsub = "0.1.3"
alloy-signer = "0.1.3"
alloy-signer-local = "0.1.3"


reth-db = { git = "https://github.com/paradigmxyz/reth", rev = "b93e70c" }
reth-chainspec = { git = "https://github.com/paradigmxyz/reth", rev = "b93e70c" }
reth-provider = { git = "https://github.com/paradigmxyz/reth", rev = "b93e70c" }
reth-rpc-types = { git = "https://github.com/paradigmxyz/reth", rev = "b93e70c" }
reth-rpc-types-compat = { git = "https://github.com/paradigmxyz/reth", rev = "b93e70c" }
reth-primitives = { git = "https://github.com/paradigmxyz/reth", rev = "b93e70c" }


uniswap_v3_math = { git = "https://github.com/dexloom/uniswap-v3-math" }

tower = "0.4.13"

[patch.crates-io]
<<<<<<< HEAD


revm = { git = "https://github.com/bluealloy/revm", rev = "41e2f7f" }
revm-interpreter = { git = "https://github.com/bluealloy/revm", rev = "41e2f7f" }
revm-precompile = { git = "https://github.com/bluealloy/revm", rev = "41e2f7f" }
revm-primitives = { git = "https://github.com/bluealloy/revm", rev = "41e2f7f" }

alloy-eips = { git = "https://github.com/alloy-rs/alloy", rev = "61921bc" }
alloy-genesis = { git = "https://github.com/alloy-rs/alloy", rev = "61921bc" }

alloy = { git = "https://github.com/alloy-rs/alloy.git", package = "alloy", rev = "61921bc" }


alloy-rpc-types = { git = "https://github.com/alloy-rs/alloy", rev = "61921bc" }
alloy-rpc-types-eth = { git = "https://github.com/alloy-rs/alloy", rev = "61921bc" }
alloy-rpc-types-anvil = { git = "https://github.com/alloy-rs/alloy", rev = "61921bc" }
alloy-rpc-types-trace = { git = "https://github.com/alloy-rs/alloy", rev = "61921bc" }
alloy-rpc-types-engine = { git = "https://github.com/alloy-rs/alloy", rev = "61921bc" }
alloy-rpc-types-beacon = { git = "https://github.com/alloy-rs/alloy", rev = "61921bc" }
alloy-consensus = { git = "https://github.com/alloy-rs/alloy", rev = "61921bc" }
alloy-network = { git = "https://github.com/alloy-rs/alloy", rev = "61921bc" }
alloy-signer-local = { git = "https://github.com/alloy-rs/alloy", rev = "61921bc" }

reth-db = { git = "https://github.com/paradigmxyz/reth", rev = "d786b45" }
reth-chainspec = { git = "https://github.com/paradigmxyz/reth", rev = "d786b45" }
reth-provider = { git = "https://github.com/paradigmxyz/reth", rev = "d786b45" }
reth-rpc-types = { git = "https://github.com/paradigmxyz/reth", rev = "d786b45" }
reth-rpc-types-compat = { git = "https://github.com/paradigmxyz/reth", rev = "d786b45" }
reth-primitives = { git = "https://github.com/paradigmxyz/reth", rev = "d786b45" }
=======
>>>>>>> 21b26d94
<|MERGE_RESOLUTION|>--- conflicted
+++ resolved
@@ -2,16 +2,10 @@
 
 [workspace]
 members = [
-<<<<<<< HEAD
-    "bin/loom", "bin/keys", "bin/loom_anvil", "bin/gasbench", "bin/nodebench",
-    "crates/defi-abi", "crates/defi-actors", "crates/defi-entities", "crates/defi-events", "crates/defi-pools", "crates/multicaller", "crates/topology", "crates/types", "crates/utils", "crates/flashbots", "crates/debug-provider", "bin/gasbench", "bin/nodebench", "crates/loom-revm"]
-default-members = ["bin/loom", "bin/keys", "bin/loom_anvil", "bin/gasbench", "bin/nodebench"]
-=======
     "bin/loom", "bin/keys", "bin/loom_anvil", "bin/gasbench", "bin/nodebench", "bin/replayer",
     "crates/defi-abi", "crates/defi-actors", "crates/defi-entities", "crates/defi-events", "crates/defi-pools",
     "crates/multicaller", "crates/topology", "crates/types", "crates/utils", "crates/flashbots", "crates/debug-provider", "crates/defi-blockchain"]
 default-members = ["bin/loom", "bin/keys", "bin/loom_anvil", "bin/gasbench", "bin/nodebench", "bin/replayer"]
->>>>>>> 21b26d94
 resolver = "2"
 
 [workspace.package]
@@ -70,38 +64,20 @@
 
 alloy-serde = "0.1.3"
 
-<<<<<<< HEAD
-#alloy = { git = "https://github.com/alloy-rs/alloy.git", package = "alloy", rev = "61921bc", default-features = false, features = ["pubsub",
-#    "sol-types", "dyn-abi", "json-abi", "contract", "providers", "provider-ws", "provider-ipc", "provider-http", "consensus", "genesis", "reqwest", "hyper", "serde",
-#    "signers", "signer-local", "transports", "transport-http", "transport-ipc", "transport-ws",
-#    "network", "node-bindings", "rpc-client", "json-rpc", "rpc-types", "rpc-types-trace", "rpc-types-admin", "rpc-types-txpool", "rpc-types-anvil", "rpc-types-json"] }
-
-alloy = { git = "https://github.com/alloy-rs/alloy.git", package = "alloy", rev = "61921bc", features = ["full", "rand"] }
-=======
 alloy = { version = "0.1.3", features = ["full", "serde", "consensus", "node-bindings", "rpc-types-anvil", "rpc-types-trace", "json-rpc", "rpc-types-json"] }
->>>>>>> 21b26d94
 
 revm = { version = "10.0.0", features = [
     "std",
     "secp256k1",
     "blst",
 ], default-features = false }
-<<<<<<< HEAD
-revm-primitives = { version = "4.0.0", features = ["std", "rand"], default-features = false }
-revm-inspectors = { git = "https://github.com/paradigmxyz/evm-inspectors", rev = "4fe17f0" }
-=======
 revm-primitives = { version = "5.0.0", features = ["std", ], default-features = false }
 revm-inspectors = { git = "https://github.com/paradigmxyz/evm-inspectors", rev = "bc01e05" }
->>>>>>> 21b26d94
 
 
 alloy-core = "0.7.6"
 alloy-chains = "0.1.15"
-<<<<<<< HEAD
-alloy-primitives = { version = "0.7.6", features = ["std", "rand"] }
-=======
 alloy-primitives = { version = "0.7.6", features = ["rand"] }
->>>>>>> 21b26d94
 alloy-dyn-abi = { version = "0.7.6", features = ["json"] }
 alloy-sol-types = { version = "0.7.6", features = ["json"] }
 alloy-sol-macro = { version = "0.7.6", features = ["json"] }
@@ -146,35 +122,3 @@
 tower = "0.4.13"
 
 [patch.crates-io]
-<<<<<<< HEAD
-
-
-revm = { git = "https://github.com/bluealloy/revm", rev = "41e2f7f" }
-revm-interpreter = { git = "https://github.com/bluealloy/revm", rev = "41e2f7f" }
-revm-precompile = { git = "https://github.com/bluealloy/revm", rev = "41e2f7f" }
-revm-primitives = { git = "https://github.com/bluealloy/revm", rev = "41e2f7f" }
-
-alloy-eips = { git = "https://github.com/alloy-rs/alloy", rev = "61921bc" }
-alloy-genesis = { git = "https://github.com/alloy-rs/alloy", rev = "61921bc" }
-
-alloy = { git = "https://github.com/alloy-rs/alloy.git", package = "alloy", rev = "61921bc" }
-
-
-alloy-rpc-types = { git = "https://github.com/alloy-rs/alloy", rev = "61921bc" }
-alloy-rpc-types-eth = { git = "https://github.com/alloy-rs/alloy", rev = "61921bc" }
-alloy-rpc-types-anvil = { git = "https://github.com/alloy-rs/alloy", rev = "61921bc" }
-alloy-rpc-types-trace = { git = "https://github.com/alloy-rs/alloy", rev = "61921bc" }
-alloy-rpc-types-engine = { git = "https://github.com/alloy-rs/alloy", rev = "61921bc" }
-alloy-rpc-types-beacon = { git = "https://github.com/alloy-rs/alloy", rev = "61921bc" }
-alloy-consensus = { git = "https://github.com/alloy-rs/alloy", rev = "61921bc" }
-alloy-network = { git = "https://github.com/alloy-rs/alloy", rev = "61921bc" }
-alloy-signer-local = { git = "https://github.com/alloy-rs/alloy", rev = "61921bc" }
-
-reth-db = { git = "https://github.com/paradigmxyz/reth", rev = "d786b45" }
-reth-chainspec = { git = "https://github.com/paradigmxyz/reth", rev = "d786b45" }
-reth-provider = { git = "https://github.com/paradigmxyz/reth", rev = "d786b45" }
-reth-rpc-types = { git = "https://github.com/paradigmxyz/reth", rev = "d786b45" }
-reth-rpc-types-compat = { git = "https://github.com/paradigmxyz/reth", rev = "d786b45" }
-reth-primitives = { git = "https://github.com/paradigmxyz/reth", rev = "d786b45" }
-=======
->>>>>>> 21b26d94
